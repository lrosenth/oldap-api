---
openapi: 3.1.0
info:
  title: OLDAP-API
  description: RESTful API for oldap
  version: 0.1.0
servers:
- url: http://127.0.0.1:5000
  description: local server...
paths:
  /admin/auth/{userId}:
    post:
      summary: Authentification/login
      description: Perform login/logout with userid/password. Returns a JWT token.
      parameters:
        - name: userId
          in: path
          required: true
          schema:
            type: string
      requestBody:
        content:
          application/json:
            schema:
                properties:
                  password:
                    type: string
        required: true
      responses:
        "200":
          description: OK
          content:
            application/json:
              schema:
                properties:
                  message:
                    type: string
                    example: "Login succeeded"
                  token:
                    type: string
                    example: "exampletoken"
        400:
          description: "Several Errors that involve bad requests"
          content:
            application/json:
              schema:
                properties:
                  message:
                    type: string
                    example: "Invalid content type, JSON required"
        "403":
          description: "Unauthorized"
          content:
            application/json:
              schema:
                properties:
                  message:
                    type: string
                    example: "Connection failed: Wrong credentials"
        404:
          description: "User not found"
          content:
            application/json:
              schema:
                properties:
                  message:
                    type: string
                    example: "User {userId} not found"
    delete:
      summary: "Logout"
      description: "Logout from system"
      security:
        - AccessToken: []
      responses:
        "200":
          description: "OK"
        "400":
          description: "Several Errors that involve bad requests"
        500:
          description: "Internal Server error. Should not be reachable"


  /admin/user/{userId}:
    put:
      summary: "Create a new user"
      description: "Create a new user with the given data"
      security:
        - AccessToken: [ ]
      parameters:
        - name: userId
          in: path
          required: true
          schema:
            type: string
            maxLength: 32
      requestBody:
        required: true
        content:
          application/json:
            schema:
              properties:
                givenName:
                  type: string
                familyName:
                  type: string
                email:
                  type: string
                password:
                  type: string
                  minLength: 8
                isActive:
                  type: boolean
                userIri:
                  type: string
                inProjects:
                  description: "The project field is the QName of the project,
                  the permissions is a sets of admin permissions."
                  type: array
                  items:
                    type: object
                    properties:
                      project:
                        type: string
                      permissions:
                        type: array
                        items:
                          type: string
                          enum:
                            - ADMIN_OLDAP
                            - ADMIN_USERS
                            - ADMIN_PERMISSION_SETS
                            - ADMIN_RESOURCES
                            - ADMIN_MODEL
                            - ADMIN_CREATE

                hasPermissions:
                  description: "Must be a list of QNames of the permission sets."
                  type: array
                  items:
                    type: string
              required:
                - givenName
                - familyName
                - password

      responses:
        "200":
          description: "OK"
          content:
            application/json:
              schema:
                properties:
                  message:
                    type: string
                    example: "User {userid} created"
                  userIri:
                    type: string
                    example: "{userIri}"
        400:
          description: "Several Errors that involve bad requests"
          content:
            application/json:
              schema:
                properties:
                  message:
                    type: string
                    example: "Missing field {field_name}//JSON expected. Instead received {request.content_type}//The given projectname is not a valid anyIri"
        403:
          description: "Connection failed"
          content:
            application/json:
              schema:
                properties:
                  message:
                    type: string
                    example: "Connection failed: {OldapError}"
        409:
          description: "Userid or useriri already exists"
          content:
            application/json:
              schema:
                properties:
                  message:
                    type: string
                    example: "A user with a user ID {userId} already exists"
        500:
          description: "Internal Server error. Should not be reachable"
    delete:
      summary: "Delete a user"
      description: "The user that has the rights (given by his token) deletes another user"
      security:
        - AccessToken: [ ]
      parameters:
        - name: userId
          in: path
          required: true
          schema:
            type: string
      responses:
        "200":
          description: "OK"
          content:
            application/json:
              schema:
                properties:
                  message:
                    type: string
                    example: "User {userid} deleted"
        "403":
          description: "Unauthorized"
          content:
            application/json:
              schema:
                properties:
                  message:
                    type: string
                    example: "Connection failed: {OldapError}//Actor has no ADMIN_USERS permission for project {proj}"
        "404":
          description: "Not Found"
          content:
            application/json:
              schema:
                properties:
                  message:
                    type: string
                    example: "User {userId} not found"
    get:
      summary: "Get user info"
      description: "Get all information about a user"
      security:
        - AccessToken: [ ]
      parameters:
        - name: userId
          in: path
          required: true
          schema:
            type: string
      responses:
        "200":
          description: "OK"
          content:
            application/json:
              schema:
                type: object
                required:
                  - creator
                  - created
                  - contributor
                  - modified
                  - userId
                  - userIri
                  - family_name
                  - given_name
                  - email
                properties:
                  creator:
                    type: string
                  created:
                    type: string
                    format: date-time
                  contributor:
                    type: string
                  modified:
                    type: string
                    format: date-time
                  userIri:
                    type: string
                  userId:
                    type: string
                  family_name:
                    type: string
                  given_name:
                    type: string
                  email:
                    type: string
                  is_active:
                    type: boolean
                  in_projects:
                    type: array
                    items:
                      type: object
                      properties:
                        project:
                          type: string
                        permissions:
                          type: array
                          items:
                            type: string
                  has_permissions:
                    type: array
                    items:
                      type: string
        "403":
          description: "Unauthorized"
          content:
            application/json:
              schema:
                properties:
                  message:
                    type: string
                    example: "Connection failed: {OldapError}"
        "404":
          description: "Not Found"
          content:
            application/json:
              schema:
                properties:
                  message:
                    type: string
                    example: "User {userId} not found"
    post:
      summary: "Modify a user"
      description: "Modify value(s) of a user definition."
      security:
        - AccessToken: [ ]
      parameters:
        - name: userId
          in: path
          required: true
          schema:
            type: string
      requestBody:
        content:
          application/json:
            schema:
              properties:
                userId:
                  type: string
                givenName:
                  type: string
                familyName:
                  type: string
                email:
                  type: string
                password:
                  type: string
                isActive:
                  type: boolean
                inProjects:
                  oneOf:
                    - type: object
                      properties:
                        add:
                          type: object
                          properties:
                            project:
                              type: string
                            permissions:
                              oneOf:
                                - type: array
                                  items:
                                    type: string
                                - type: "null"
                        del:
                          type: array
                          items:
                            type: string
                    - type: array
                      items:
                        type: object
                        properties:
                          project:
                            type: string
                          permissions:
                            oneOf:
                              - type: array
                                items:
                                  type: string
                              - type: object
                                properties:
                                  add:
                                    type: array
                                    items:
                                      type: string
                                  del:
                                    type: array
                                    items:
                                      type: string
                              - type: "null"
                hasPermissions:
                  oneOf:
                    - type: array
                      items:
                        type: string
                    - type: object
                      properties:
                        add:
                          type: array
                          items:
                            type: string
                        del:
                          type: array
                          items:
                            type: string
        required: true
      responses:
        "200":
          description: "OK"
          content:
            application/json:
              schema:
                properties:
                  message:
                    type: string
                    example: "User {userid} created, 'userIri': '{userid}'"
        400:
          description: "Several Errors that involve bad requests"
          content:
            application/json:
              schema:
                properties:
                  message:
                    type: string
                    example: "JSON expected. Instead received {request.content_type}"
        403:
          description: "Unauthorized"
          content:
            application/json:
              schema:
                properties:
                  message:
                    type: string
                    example: "Connection failed: {OldapError}"
        404:
          description: "Userid not found"
          content:
            application/json:
              schema:
                properties:
                  message:
                    type: string
                    example: "A user with a user ID '{userId}' already exists"
        500:
          description: "Internal Server error. Should not be reachable"


  /admin/user/search:
    get:
      summary: "Searches for given user"
      description: "Search for a given user"
      security:
        - AccessToken: [ ]
      parameters:
        - in: query
          name: userId
          schema:
            type: string
          description: "userId of user"
          required: false
        - in: query
          name: familyName
          schema:
            type: string
          description: "Family name of user"
          required: false
        - in: query
          name: givenName
          schema:
            type: string
          description: "Given name of user"
          required: false
        - in: query
          name: inProject
          schema:
            type: string
          description: "Users belonging to given project"
          required: false
      responses:
        "200":
          description: "OK"
          content:
            application/json:
              schema:
                type: array
                items:
                  type: string
                  example: ['https://orcid.org/0000-0003-1681-4036', 'https://orcid.org/0000-0003-1485-4923', 'https://orcid.org/0000-0001-9277-3921']
        400:
          description: "Several Errors that involve bad requests"
          content:
            application/json:
              schema:
                properties:
                  message:
                    type: string
                    example: "Expected JSON, received something else//Either label or comment needs to be provided"
        403:
          description: "Unauthorized"
          content:
            application/json:
              schema:
                properties:
                  message:
                    type: string
                    example: "Connection failed: {OldapError}"


  /admin/user/get:
    get:
      summary: "Get user by iri"
      description: "Get all user data from the user Iri"
      security:
        - AccessToken: [ ]
      parameters:
        - in: query
          name: iri
          schema:
            type: string
          description: Iri of user
          required: true
      responses:
        200:
          description: "OK"
          content:
            application/json:
              schema:
                type: object
                required:
                  - creator
                  - created
                  - contributor
                  - modified
                  - userId
                  - userIri
                  - family_name
                  - given_name
                  - email
                properties:
                  creator:
                    type: string
                  created:
                    type: string
                    format: date-time
                  contributor:
                    type: string
                  modified:
                    type: string
                    format: date-time
                  userIri:
                    type: string
                  userId:
                    type: string
                  family_name:
                    type: string
                  given_name:
                    type: string
                  email:
                    type: string
                  is_active:
                    type: boolean
                  in_projects:
                    type: array
                    items:
                      type: object
                      properties:
                        project:
                          type: string
                        permissions:
                          type: array
                          items:
                            type: string
                  has_permissions:
                    type: array
                    items:
                      type: string
        "403":
          description: "Unauthorized"
          content:
            application/json:
              schema:
                properties:
                  message:
                    type: string
                    example: "Connection failed: {OldapError}"
        "404":
          description: "Not Found"
          content:
            application/json:
              schema:
                properties:
                  message:
                    type: string
                    example: "User {iri} not found"


  /admin/project/{projectId}:
    put:
      summary: Project creation
      description: Creates a new project in the database
      parameters:
        - name: projectId
          in: path
          required: true
          schema:
            type: string
      requestBody:
        content:
          application/json:
            schema:
              properties:
                projectIri:
                  type: string
                label:
                  $ref: '#/components/schemas/LangString'
                comment:
                  $ref: '#/components/schemas/LangString'
                namespaceIri:
                  type: string
                projectStart:
                  type: string
                projectEnd:
                  type: string
        required: true
      responses:
        "200":
          description: OK
          content:
            application/json:
              schema:
                properties:
                  message:
                    type: string
                    example: "Project successfully created"
        400:
          description: "Several Errors that involve bad requests"
          content:
            application/json:
              schema:
                properties:
                  message:
                    type: string
                    example: "Invalid content type, JSON required//A meaningful label and comment need to be provided and can not be empty (...)"
        403:
          description: "Unauthorized"
          content:
            application/json:
              schema:
                properties:
                  message:
                    type: string
                    example: "No permission to create a new project.//Connection failed: {str(error)}"
        409:
          description: "Unauthorized"
          content:
            application/json:
              schema:
                properties:
                  message:
                    type: string
                    example: 'A Project with a projectIri "http://unittest.org/project/testproject" already exists'
        500:
          description: "Internal Server error. Should not be reachable"
          content:
            application/json:
              schema:
                properties:
                  message:
                    type: string
    delete:
      summary: "Delete a project"
      description: "The user that has the rights (given by his token) deletes a project"
      security:
        - AccessToken: [ ]
      parameters:
        - name: projectId
          in: path
          required: true
          schema:
            type: string
      responses:
        "200":
          description: "OK"
          content:
            application/json:
              schema:
                properties:
                  message:
                    type: string
                    example: "Project successfully deleted"
        403:
          description: "Unauthorized"
          content:
            application/json:
              schema:
                properties:
                  message:
                    type: string
                    example: "Connection failed: {OldapError}//No permission to delete project {project}."
        "404":
          description: "Not Found"
          content:
            application/json:
              schema:
                properties:
                  message:
                    type: string
                    example: 'Project with IRI/shortname "nonexistingproject" not found.'
        500:
          description: "Internal Server error. Should not be reachable"
          content:
            application/json:
              schema:
                properties:
                  message:
                    type: string
    get:
      summary: "Gets/reads Information about a project"
      description: "The user that has the rights (given by his token) gets Information about a project"
      security:
        - AccessToken: [ ]
      parameters:
        - name: projectId
          in: path
          required: true
          schema:
            type: string
      responses:
        "200":
          description: "OK"
          content:
            application/json:
              schema:
                properties:
                  projectIri:
                    type: string
                    description: An Iri or a QName identifying the project
                  creator:
                    type: string
                    description: An Iri or QName describing the user
                  created:
                    type: string
                    format: date
                    description: Creation date of this project
                  contributor:
                    type: string
                    description: An Iri or QName describing the user
                  modified:
                    type: string
                    format: date
                    description: Last modification date of project
                  label:
                    $ref: '#/components/schemas/LangString'
                  comment:
                    $ref: '#/components/schemas/LangString'
                  message:
                    type: string
                  shortName:
                    type: string
                    pattern: ^[a-zA-Z_][a-zA-Z0-9._-]*$
                  namespace IRI:
                    type: string
                  project start:
                    type: string
                    format: date
                  project end:
                    type: string
                    format: date
        403:
          description: "Unauthorized"
          content:
            application/json:
              schema:
                properties:
                  message:
                    type: string
                    example: "Connection failed: {OldapError}"
        "404":
          description: "Not Found"
          content:
            application/json:
              schema:
                properties:
                  message:
                    type: string
                    example: 'Project with IRI/shortname "projectdoesnotexist" not found.'
    post:
      summary: "Modify/updates a project"
      description: "The user that has the rights (given by his token) modifies a project"
      security:
        - AccessToken: [ ]
      parameters:
        - name: projectId
          in: path
          required: true
          schema:
            type: string
      requestBody:
        content:
          application/json:
            schema:
              properties:
                label:
                  oneOf:
                    - $ref: '#/components/schemas/LangString'
                    - type: object
                      properties:
                        add:
                          $ref: '#/components/schemas/LangString'
                        del:
                          $ref: '#/components/schemas/LangString'
                    - type: "null"
                comment:
                  oneOf:
                    - $ref: '#/components/schemas/LangString'
                    - type: object
                      properties:
                        add:
                          $ref: '#/components/schemas/LangString'
                        del:
                          $ref: '#/components/schemas/LangString'
                    - type: "null"
                projectStart:
                  type: string
                  nullable: true
                projectEnd:
                  type: string
                  nullable: true
        required: true
      responses:
        "200":
          description: "OK"
          content:
            application/json:
              schema:
                properties:
                  message:
                    type: string
                    example: 'Project updated successfully'
        400:
          description: "Several Errors that involve bad requests"
          content:
            application/json:
              schema:
                properties:
                  message:
                    type: string
                    example: "JSON expected. Instead received {request.content_type}"
        403:
          description: "Unauthorized"
          content:
            application/json:
              schema:
                properties:
                  message:
                    type: string
                    example: 'projectShortName, projectIri and namespaceIri must not be modified//Connection failed: {str(error)}//No permission to create a new project.'
        "404":
          description: "Not Found"
          content:
            application/json:
              schema:
                properties:
                  message:
                    type: string
                    example: 'Project with IRI/shortname "notexistingproject" not found.'
        500:
          description: "Internal Server error. Should not be reachable"
          content:
            application/json:
              schema:
                properties:
                  message:
                    type: string


  /admin/project/search:
    get:
      summary: "Searches for given parameters"
      description: "The user that has the rights (given by his token) searches for given parameters in projects"
      security:
        - AccessToken: [ ]
      parameters:
        - in: query
          name: label
          schema:
            type: string
          description: Label or part of label of project
        - in: query
          name: comment
          schema:
            type: string
          description: Comment or part of comment of project
      responses:
        "200":
          description: "OK"
          content:
            application/json:
              schema:
                type: array
                items:
                  type: object
                  properties:
                    projectIri:
                      type: string
                    projectShortName:
                      type: string
              example:
                example1:
                  summary: Example response
                  value: [{projectIri: "http://www.gaga/hallo", projectShortName: "hallo"}, {projectIri: "mypr:project", projectShortName: "project"}]
        400:
          description: "Several Errors that involve bad requests"
          content:
            application/json:
              schema:
                properties:
                  message:
                    type: string
                    example: "Expected JSON, received something else//Either label or comment needs to be provided"
        403:
          description: "Unauthorized"
          content:
            application/json:
              schema:
                properties:
                  message:
                    type: string
                    example: "Connection failed: {OldapError}"


  /admin/project/get:
    get:
      summary: "Get project by iri"
      description: "Get all project data from the project iri"
      security:
        - AccessToken: [ ]
      parameters:
        - in: query
          name: iri
          schema:
            type: string
          description: Iri of project
          required:
      responses:
        200:
          description: "OK"
          content:
            application/json:
              schema:
                properties:
                  projectIri:
                    type: string
                    description: An Iri or a QName identifying the project
                  creator:
                    type: string
                    description: An Iri or QName describing the user
                  created:
                    type: string
                    format: date
                    description: Creation date of this project
                  contributor:
                    type: string
                    description: An Iri or QName describing the user
                  modified:
                    type: string
                    format: date
                    description: Last modification date of project
                  label:
                    $ref: '#/components/schemas/LangString'
                  comment:
                    $ref: '#/components/schemas/LangString'
                  message:
                    type: string
                  shortName:
                    type: string
                    pattern: ^[a-zA-Z_][a-zA-Z0-9._-]*$
                  namespace IRI:
                    type: string
                  project start:
                    type: string
                    format: date
                  project end:
                    type: string
                    format: date
        403:
          description: "Unauthorized"
          content:
            application/json:
              schema:
                properties:
                  message:
                    type: string
                    example: "Connection failed: {OldapError}"
        404:
          description: "Not Found"
          content:
            application/json:
              schema:
                properties:
                  message:
                    type: string
                    example: 'Project with IRI/shortname "projectdoesnotexist" not found.'


  /admin/project/getid:
    get:
      summary: Get project shortname (project id) from Iri
      description: Get the project shortname from the project IRI
      security:
        - AccessToken: [ ]
      parameters:
        - in: query
          name: iri
          schema:
            type: string
          description: Iri of project to get the id from
          required: true
      responses:
        200:
          description: "OK"
          content:
            application/json:
              schema:
                properties:
                  id:
                    type: string
                required: [ id ]
        400:
          description: Request has wrong or missing parameter
          content:
            application/json:
              schema:
                properties:
                  message:
                    type: string
                required: [ message ]
        404:
          description: "Project not found"
          content:
            application/json:
              schema:
                properties:
                  message:
                    type: string
                required: [ message ]
        500:
          description: "Unknown error"
          content:
            application/json:
              schema:
                properties:
                  message:
                    type: string
                required: [ message ]


  /admin/permissionset/{definedByProject}/{permissionSetId}:
    put:
      summary: Permissionset creation
      description: Creates a new permissionset in the database
      parameters:
        - name: definedByProject
          description: The project that defines this permission set (either the IRI or the shortname)
          in: path
          required: true
          schema:
            type: string
        - name: permissionSetId
          description: A unique identifier for the permission set (unique within the project as given by :definedByProject)
          in: path
          required: true
          schema:
            type: string
      requestBody:
        content:
          application/json:
            schema:
              properties:
                label:
                  $ref: '#/components/schemas/LangString'
                comment:
                  $ref: '#/components/schemas/LangString'
                givesPermission:
                  type: string
                  enum:
                    - DATA_RESTRICTED
                    - DATA_VIEW
                    - DATA_EXTEND
                    - DATA_UPDATE
                    - DATA_DELETE
                    - DATA_PERMISSIONS
        required: true
      responses:
        "200":
          description: OK
          content:
            application/json:
              schema:
                properties:
                  message:
                    type: string
                    example: "Permissionset successfully created"
        400:
          description: "Several Errors that involve bad requests"
          content:
            application/json:
              schema:
                properties:
                  message:
                    type: string
                    example: "JSON expected. Instead received {request.content_type}//The Field/s {unknown_json_field} is/are not used to create a permissionset. Usable are {known_json_fields}. Aborded operation// (...)"
        403:
          description: "Unauthorized"
          content:
            application/json:
              schema:
                properties:
                  message:
                    type: string
                    example: "No permission to create a new project.//Connection failed: {str(error)}"
        409:
          description: "Unauthorized"
          content:
            application/json:
              schema:
                properties:
                  message:
                    type: string
                    example: 'A permission set "oldap:testpermissionset" already exists'
        500:
          description: "Internal Server error. Should not be reachable"
          content:
            application/json:
              schema:
                properties:
                  message:
                    type: string
    delete:
      summary: "Delete a permissionset"
      description: "The user that has the rights (given by his token) deletes a permissionset"
      security:
        - AccessToken: [ ]
      parameters:
        - name: definedByProject
          description: The project that defines this permission set (either the IRI or the shortname)
          in: path
          required: true
          schema:
            type: string
        - name: permissionSetId
          description: A unique identifier for the permission set (unique within the project as given by :definedByProject)
          in: path
          required: true
          schema:
            type: string
      responses:
        "200":
          description: "OK"
          content:
            application/json:
              schema:
                properties:
                  message:
                    type: string
                    example: "Permissionset successfully deleted"
        403:
          description: "Unauthorized"
          content:
            application/json:
              schema:
                properties:
                  message:
                    type: string
                    example: "Connection failed: {OldapError}//Actor has no ADMIN_PERMISSION_SETS permission for project oldap:SystemProject"
        "404":
          description: "Not Found"
          content:
            application/json:
              schema:
                properties:
                  message:
                    type: string
                    example: 'No permission set "oldap:nonexistingproject"'
        409:
          description: "Conflict"
          content:
            application/json:
              schema:
                properties:
                  message:
                    type: string
                    example: 'Permission set is still assigned to data objects'
        500:
          description: "Internal Server error. Should not be reachable"
          content:
            application/json:
              schema:
                properties:
                  message:
                    type: string
    get:
      summary: "Gets/reads Information about a permissionset"
      description: "The user that has the rights (given by his token) gets Information about a permissionset"
      security:
        - AccessToken: [ ]
      parameters:
        - name: definedByProject
          description: The project that defines this permission set (either the IRI or the shortname)
          in: path
          required: true
          schema:
            type: string
        - name: permissionSetId
          description: A unique identifier for the permission set (unique within the project as given by :definedByProject)
          in: path
          required: true
          schema:
            type: string
      responses:
        "200":
          description: "OK"
          content:
            application/json:
              schema:
                properties:
                  permissionSetIri:
                    type: string
                  creator:
                    type: string
                  created:
                    type: string
                    format: date-time
                  contributor:
                    type: string
                  modified:
                    type: string
                    format: date-time
                  permissionSetId:
                    type: string
                  label:
                    $ref: '#/components/schemas/LangString'
                  comment:
                    $ref: '#/components/schemas/LangString'
                  givesPermission:
                    type: string
                  definedByProject:
                    type: string
        403:
          description: "Unauthorized"
          content:
            application/json:
              schema:
                properties:
                  message:
                    type: string
                    example: "Connection failed: {OldapError}"
        "404":
          description: "Not Found"
          content:
            application/json:
              schema:
                properties:
                  message:
                    type: string
                    example: 'No permission set "oldap:doesnotexist"'
    post:
      summary: "Modify/updates a permissionset"
      description: "The user that has the rights (given by his token) modifies a permissionset"
      security:
        - AccessToken: [ ]
      parameters:
        - name: definedByProject
          description: The project that defines this permission set (either the IRI or the shortname)
          in: path
          required: true
          schema:
            type: string
        - name: permissionSetId
          description: A unique identifier for the permission set (unique within the project as given by :definedByProject)
          in: path
          required: true
          schema:
            type: string
      requestBody:
        content:
          application/json:
            schema:
              properties:
                label:
                  oneOf:
                    - $ref: '#/components/schemas/LangString'
                    - type: object
                      properties:
                        add:
                          $ref: '#/components/schemas/LangString'
                        del:
                          $ref: '#/components/schemas/LangString'
                comment:
                  oneOf:
                    - $ref: '#/components/schemas/LangString'
                    - type: object
                      properties:
                        add:
                          $ref: '#/components/schemas/LangString'
                        del:
                          $ref: '#/components/schemas/LangString'
                givesPermission:
                  oneOf:
                    - type: array
                      items:
                        type: string
                    - type: object
                      properties:
                        add:
                          type: array
                          items:
                            type: string
                            enum:
                              - DATA_RESTRICTED
                              - DATA_VIEW
                              - DATA_EXTEND
                              - DATA_UPDATE
                              - DATA_DELETE
                              - DATA_PERMISSIONS
                        del:
                          type: array
                          items:
                            type: array
                            items:
                              type: string
                              enum:
                                - DATA_RESTRICTED
                                - DATA_VIEW
                                - DATA_EXTEND
                                - DATA_UPDATE
                                - DATA_DELETE
                                - DATA_PERMISSIONS
        required: true
      responses:
        "200":
          description: "OK"
          content:
            application/json:
              schema:
                properties:
                  message:
                    type: string
                    example: 'Permissionset updated successfully'
        400:
          description: "Several Errors that involve bad requests"
          content:
            application/json:
              schema:
                properties:
                  message:
                    type: string
                    example: "JSON expected. Instead received {request.content_type}//For the label either a list or a dict is expected, not a string//(...)"
        403:
          description: "Unauthorized"
          content:
            application/json:
              schema:
                properties:
                  message:
                    type: string
                    example: 'Connection failed: {str(error)}//Actor has no ADMIN_PERMISSION_SETS permission for project oldap:SystemProject'
        "404":
          description: "Not Found"
          content:
            application/json:
              schema:
                properties:
                  message:
                    type: string
                    example: 'No permission set "oldap:notexistingproject"'
        500:
          description: "Internal Server error. Should not be reachable"
          content:
            application/json:
              schema:
                properties:
                  message:
                    type: string


  /admin/permissionset/search:
    get:
      summary: "Searches for given parameters"
      description: "The user that has the rights (given by his token) searches for given parameters in permissionsets"
      security:
        - AccessToken: [ ]
      parameters:
        - name: label
          in: query
          schema:
            type: string
          description: "Filter by label"
          required: false  # ✅ Allows omitting this parameter
        - name: definedByProject
          in: query
          schema:
            type: string
          description: "Filter by project definition"
          required: false
        - name: givesPermission
          in: query
          schema:
            type: string
          description: "Filter by permission"
          required: false
      responses:
        "200":
          description: "OK"
          content:
            application/json:
              schema:
                type: array
                items:
                  type: string
                  example: ['https://orcid.org/0000-0003-1681-4036', 'https://orcid.org/0000-0003-1485-4923', 'https://orcid.org/0000-0001-9277-3921']
        400:
          description: "Several Errors that involve bad requests"
          content:
            application/json:
              schema:
                properties:
                  message:
                    type: string
                    example: "Expected JSON, received something else//The Field/s {unknown_json_field} is/are not used to search for a permissionset. Usable are {known_json_fields}. Aborded operation//(...)"
        403:
          description: "Unauthorized"
          content:
            application/json:
              schema:
                properties:
                  message:
                    type: string
                    example: "Connection failed: {OldapError}"

  /admin/permissionset/get:
    get:
      summary: "Get permission set by iri"
      description: "Get complete permission set data by iri"
      security:
        - AccessToken: [ ]
      parameters:
        - in: query
          name: iri
          schema:
            type: string
          description: Iri of permission set
          required: true
      responses:
        200:
          description: OK
          content:
            application/json:
              schema:
                properties:
                  creator:
                    type: string
                  created:
                    type: string
                    format: date-time
                  contributor:
                    type: string
                  modified:
                    type: string
                    format: date-time
                  permissionSetIri:
                    type: string
                  permissionSetId:
                    type: string
                  label:
                    $ref: '#/components/schemas/LangString'
                  comment:
                    $ref: '#/components/schemas/LangString'
                  givesPermission:
                    type: string
                  definedByProject:
                    type: string
        400:
          description: "Several Errors that involve bad requests"
          content:
            application/json:
              schema:
                properties:
                  message:
                    type: string
                    example: "JSON expected. Instead received {request.content_type}//The Field/s {unknown_json_field} is/are not used to create a permissionset. Usable are {known_json_fields}. Aborded operation// (...)"
        403:
          description: "Unauthorized"
          content:
            application/json:
              schema:
                properties:
                  message:
                    type: string
                    example: "No permission to create a new permission set.//Connection failed: {str(error)}"
        409:
          description: "Unauthorized"
          content:
            application/json:
              schema:
                properties:
                  message:
                    type: string
                    example: 'A permission set "oldap:testpermissionset" already exists'
        500:
          description: "Internal Server error. Should not be reachable"
          content:
            application/json:
              schema:
                properties:
                  message:
                    type: string


  /admin/datamodel/{project}:
    put:
      summary: Creates an empty datamodel
      description: Creates an empty datamodel to be filled later by other viewfunctions
      parameters:
        - name: project
          description: The Name of the project where the new datamodel should be located
          in: path
          required: true
          schema:
            type: string
      responses:
        "200":
          description: "OK"
          content:
            application/json:
              schema:
                properties:
                  message:
                    type: string
                    example: "Empty datamodel successfully created"
        403:
          description: "Unauthorized"
          content:
            application/json:
              schema:
                properties:
                  message:
                    type: string
                    example: "Connection failed: {OldapError}"
        500:
          description: "Internal Server error. Should not be reachable"
          content:
            application/json:
              schema:
                properties:
                  message:
                    type: string
    get:
      summary: Read a datamodel
      description:
        Viewfunction to get the information about a datamodel of a project.
      parameters:
        - name: project
          description: The Name of the project where the datamodel is located
          in: path
          required: true
          schema:
            type: string
      responses:
        "200":
          description: The information about the datamodel of the given project is shown
          content:
            application/json:
              schema:
                type: object
                properties:
                  project:
                    $ref: '#/components/schemas/Iri'
                  standaloneProperties:
                    type: array
                    items:
                      $ref: '#/components/schemas/Property'
                  resources:
                    type: array
                    items:
                      $ref: '#/components/schemas/Resource'
        403:
          description: "Unauthorized"
          content:
            application/json:
              schema:
                properties:
                  message:
                    type: string
                    example: "Connection failed: {OldapError}"
        "404":
          description: "Not Found"
          content:
            application/json:
              schema:
                properties:
                  message:
                    type: string
                    example: 'Project with IRI/shortname "doesnotexist" not found.'
        500:
          description: "Internal Server error. Should not be reachable"
          content:
            application/json:
              schema:
                properties:
                  message:
                    type: string
    delete:
      summary: Delete the whole datamodel (!Not Reversible!)
      description:
        Viewfunction to delete the entire datamodel of a given project. Use carefully!
      parameters:
        - name: project
          description: The Name of the project where the datamodel is located
          in: path
          required: true
          schema:
            type: string
      responses:
        200:
          description: OK
          content:
            application/json:
              schema:
                properties:
                  message:
                    type: string
                    example: Data model successfully deleted
        403:
          description: "Unauthorized"
          content:
            application/json:
              schema:
                properties:
                  message:
                    type: string
                    example: "Connection failed: {OldapError}"
        404:
          description: "Not Found"
          content:
            application/json:
              schema:
                properties:
                  message:
                    type: string
                    example: 'Project with IRI/shortname "doesnotexist" not found.'
        500:
          description: "Internal Server error. Should not be reachable"
          content:
            application/json:
              schema:
                properties:
                  message:
                    type: string


  /admin/datamodel/{project}/property/{property}:
    put:
      summary: Adds a standalone property to an existing datamodel
      description:
        Viewfunction to add a standalone property to an existing datamodel. A JSON is expectet that has the following form. 
        Either the class or the datatype must be given but not both at the same time. If the datatype is given, then all fields are optional. 
        If the class is given, only subPropertyOf, name and desctiption are allowed.
      parameters:
        - name: project
          description: The Name of the project where the datamodel is located
          in: path
          required: true
          schema:
            type: string
        - name: property
          description: The name (Iri) of the property one wish to add
          in: path
          required: true
          schema:
            $ref: '#/components/schemas/Iri'
      requestBody:
        content:
          application/json:
            schema:
              $ref: '#/components/schemas/Property'
      responses:
        "200":
          description: "OK"
          content:
            application/json:
              schema:
                properties:
                  message:
                    type: string
                    example: "Standalone property in datamodel {project} successfully created"
        403:
          description: "Unauthorized"
          content:
            application/json:
              schema:
                properties:
                  message:
                    type: string
                    example: 'Connection failed: {str(error)}//Actor has no ADMIN_PERMISSION_SETS permission for project oldap:SystemProject'
        "404":
          description: "Not Found"
          content:
            application/json:
              schema:
                properties:
                  message:
                    type: string
                    example: 'Project with IRI/shortname "hyha123" not found.'
        500:
          description: "Internal Server error. Should not be reachable"
          content:
            application/json:
              schema:
                properties:
                  message:
                    type: string
    delete:
      summary: Delete an entire standalone property inside the datamodel of a project
      description:
        Viewfunction that deletes an entire standalone property inside the projects datamodel
      parameters:
        - name: project
          description: The Name of the project where the datamodel is located
          in: path
          required: true
          schema:
            type: string
        - name: property
          description: The name (Iri) of the property one wish to delete
          in: path
          required: true
          schema:
            $ref: '#/components/schemas/Iri'
      responses:
        "200":
          description: "OK"
          content:
            application/json:
              schema:
                properties:
                  message:
                    type: string
                    example: "Standalone property in datamodel {project} successfully deleted"
        403:
          description: "Unauthorized"
          content:
            application/json:
              schema:
                properties:
                  message:
                    type: string
                    example: 'Connection failed: {str(error)}//Actor has no ADMIN_PERMISSION_SETS permission for project oldap:SystemProject'
        "404":
          description: "Not Found"
          content:
            application/json:
              schema:
                properties:
                  message:
                    type: string
                    example: 'Project with IRI/shortname "hyha123" not found.'
        500:
          description: "Internal Server error. Should not be reachable"
          content:
            application/json:
              schema:
                properties:
                  message:
                    type: string
    post:
      summary: Modify a standalone property
      description:
        Viewfunction to modify a standalone property. A JSON is expected that has the following form. At least one field
        must be given. All fields are optional. At least one field must be given.
      parameters:
        - name: project
          description: The Name of the project where the datamodel is located
          in: path
          required: true
          schema:
            type: string
        - name: property
          description: The name (Iri) of the property one wish to modify
          in: path
          required: true
          schema:
            $ref: '#/components/schemas/Iri'
      requestBody:
        content:
          application/json:
            schema:
              type: object
              minProperties: 1
              properties:
                name:
                  description: Human readable Name.
                  $ref: '#/components/schemas/LangString'
                description:
                  $ref: '#/components/schemas/LangString'
                  description: A description of the property.
                languageIn:
                  type: array
                  description: The languages that are allowed in the property
                  example: [ "en", "fr", "it", "de" ]
                  items:
                    type: string
                uniqueLand:
                  type: boolean
                  description: Describes if each language must be present only once. This field is only applicable if the property is of datatype langstring.
                  example: True
                minLength:
                  description: Only applicable in xsd:string and rdf:langString. Denotes the minimal length of the string.
                  oneOf:
                    - type: integer
                      example: 1
                    - type: number
                      format: float
                      example: 1.1
                maxLength:
                  description: Only applicable in xsd:string and rdf:langString. Denotes the maximal length of the string.
                  oneOf:
                    - type: integer
                      example: 1
                    - type: number
                      format: float
                      example: 1.1
                pattern:
                  description: Tells if the string must follow a certain regex pattern. Only applicable in xsd:string and rdf:langString.
                  type: string
                  example: r"^[a-zA-Z0-9._-]+@[a-zA-Z0-9-]+(\.[a-zA-Z0-9-]+)*\.[a-zA-Z]{2,}$"
                minExclusive:
                  description: Minimal value (exclusive the value itself) for a numerical datatype of the property like xsd:date/xsd:int/xsd:float...
                  oneOf:
                    - type: number
                      format: float
                      example: 5.5
                    - type: integer
                      example: 5
                minInclusive:
                  description: Minimal value (inclusive the value itself) for a numerical datatype of the property like xsd:date/xsd:int/xsd:float...
                  oneOf:
                    - type: number
                      format: float
                      example: 5.5
                    - type: integer
                      example: 5
                maxExclusive:
                  description: Maximal value (exclusive the value itself) for a numerical datatype of the property like xsd:date/xsd:int/xsd:float...
                  oneOf:
                    - type: number
                      format: float
                      example: 5.5
                    - type: integer
                      example: 5
                maxInclusive:
                  description: Maximal value (inclusive the value itself) for a numerical datatype of the property like xsd:date/xsd:int/xsd:float...
                  oneOf:
                    - type: number
                      format: float
                      example: 5.5
                    - type: integer
                      example: 5
      responses:
        "200":
          description: "OK"
          content:
            application/json:
              schema:
                properties:
                  message:
                    type: string
                    example: "Data model successfully modified"
        400:
          description: Bad Request
          content:
            application/json:
              schema:
                properties:
                  message:
                    type: string
                    example: JSON expected. Instead received {request.content_type}//The Field/s {unknown_json_field} is/are not used to modify a standalone property. Usable are {known_json_fields}. Aborded operation
        403:
          description: "Unauthorized"
          content:
            application/json:
              schema:
                properties:
                  message:
                    type: string
                    example: 'Connection failed: {str(error)}//Actor has no ADMIN_PERMISSION_SETS permission for project oldap:SystemProject'
        "404":
          description: "Not Found"
          content:
            application/json:
              schema:
                properties:
                  message:
                    type: string
                    example: 'Project with IRI/shortname "hyha123" not found.'
        500:
          description: "Internal Server error. Should not be reachable"
          content:
            application/json:
              schema:
                properties:
                  message:
                    type: string


  /admin/datamodel/{project}/{resource}:
    put:
      summary: creates a new resource in a datamodel
      description:
        Viewfunction to add a resource to an existing datamodel. A JSON is expectet that has the following form. 
        In the hasProperty, either the class or the datatype must be given but not both at the same time. If the datatype is given, then all fields are optional. 
        If the class is given, only subPropertyOf, name and desctiption are allowed.
      parameters:
        - name: project
          description: The Name of the project where the datamodel is located
          in: path
          required: true
          schema:
            type: string
        - name: resource
          description: The name (Iri) of the resource one wish to add
          in: path
          required: true
          schema:
            $ref: '#/components/schemas/Iri'
      requestBody:
        content:
          application/json:
            schema:
              $ref: '#/components/schemas/Resource'
      responses:
        "200":
          description: "OK"
          content:
            application/json:
              schema:
                properties:
                  message:
                    type: string
                    example: "Resource in datamodel {project} successfully created"
        400:
          description: Bad request
          content:
            application/json:
              schema:
                properties:
                  message:
                    type: string
                    example: Property IRI is missing in HasProperty//JSON expected. Instead received {request.content_type}
        403:
          description: "Unauthorized"
          content:
            application/json:
              schema:
                properties:
                  message:
                    type: string
                    example: 'Connection failed: {str(error)}//Actor has no ADMIN_PERMISSION_SETS permission for project oldap:SystemProject'
        "404":
          description: "Not Found"
          content:
            application/json:
              schema:
                properties:
                  message:
                    type: string
                    example: 'Project with IRI/shortname "hyha123" not found.'
        409:
          description: Resource already exists
          content:
            application/json:
              schema:
                properties:
                  message:
                    type: string
                    example: 'The resource class "hyha:Sheep" already exists. It cannot be replaced. Update/delete it.'
        500:
          description: "Internal Server error. Should not be reachable"
          content:
            application/json:
              schema:
                properties:
                  message:
                    type: string
    delete:
      summary: Deletes an entire resource inside a datamodel of a given project
      description:
        Viewfunction that deletes an entire resource inside the projects datamodel
      parameters:
        - name: project
          description: The Name of the project where the datamodel is located
          in: path
          required: true
          schema:
            type: string
        - name: resource
          description: The name (Iri) of the resource one wish to delete
          in: path
          required: true
          schema:
            $ref: '#/components/schemas/Iri'
      responses:
        "200":
          description: "OK"
          content:
            application/json:
              schema:
                properties:
                  message:
                    type: string
                    example: "Resource in datamodel {project} successfully deleted"
        403:
          description: "Unauthorized"
          content:
            application/json:
              schema:
                properties:
                  message:
                    type: string
                    example: 'Connection failed: {str(error)}//Actor has no ADMIN_PERMISSION_SETS permission for project oldap:SystemProject'
        "404":
          description: "Not Found"
          content:
            application/json:
              schema:
                properties:
                  message:
                    type: string
                    example: 'Project with IRI/shortname "hyha123" not found.'
        500:
          description: "Internal Server error. Should not be reachable"
          content:
            application/json:
              schema:
                properties:
                  message:
                    type: string
    post:
      summary: Modifies a resource in a datamodel
      description: >
        Viewfunction to modify a resource. A JSON is expected that has the following form. All fields are optional -- at least one needs to be given
        Note: To modify the fields of a property of the resource -- use modify_attribute_in_has_prop instead.
      parameters:
        - name: project
          description: The Name of the project where the datamodel is located
          in: path
          required: true
          schema:
            type: string
        - name: resource
          description: The name (Iri) of the resource one wish to add
          in: path
          required: true
          schema:
            $ref: '#/components/schemas/Iri'
      requestBody:
        content:
          application/json:
            schema:
              type: object
              minProperties: 1
              properties:
                closed:
                  description: The standard closed constraint of RDF. See https://www.w3.org/TR/shacl/#ClosedConstraintComponent
                  type: boolean
                  example: True
                label:
                  $ref: '#/components/schemas/LangString'
                  description: A label for the resource.
                comment:
                  $ref: '#/components/schemas/LangString'
                  description: A comment for the resource.
      responses:
        "200":
          description: "OK"
          content:
            application/json:
              schema:
                properties:
                  message:
                    type: string
                    example: "Data model successfully modified"
        400:
          description: Bad Request
          content:
            application/json:
              schema:
                properties:
                  message:
                    type: string
                    example: JSON expected. Instead received {request.content_type}//The Field/s {unknown_json_field} is/are not used to modify a standalone property. Usable are {known_json_fields}. Aborded operation
        403:
          description: "Unauthorized"
          content:
            application/json:
              schema:
                properties:
                  message:
                    type: string
                    example: 'Connection failed: {str(error)}//Actor has no ADMIN_PERMISSION_SETS permission for project oldap:SystemProject'
        "404":
          description: "Not Found"
          content:
            application/json:
              schema:
                properties:
                  message:
                    type: string
                    example: 'Project with IRI/shortname "hyha123" not found.'
        500:
          description: "Internal Server error. Should not be reachable"
          content:
            application/json:
              schema:
                properties:
                  message:
                    type: string


  /admin/datamodel/{project}/{resource}/{property}:
    put:
      summary: creates a new property inside a resource in a datamodel
      description:
        Viewfunction to add a property to an existing resource inside a datamodel. A JSON is expectet that has the following form. 
        In the hasProperty, either the class or the datatype must be given but not both at the same time. If the datatype is given, then all fields are optional. 
        If the class is given, only subPropertyOf, name and desctiption are allowed.
      parameters:
        - name: project
          description: The Name of the project where the datamodel is located
          in: path
          required: true
          schema:
            type: string
        - name: resource
          description: The name (Iri) of the resource where the property should be added
          in: path
          required: true
          schema:
            $ref: '#/components/schemas/Iri'
        - name: property
          description: The name (Iri) of the property one wish to add
          in: path
          required: true
          schema:
            $ref: '#/components/schemas/Iri'
      requestBody:
        content:
          application/json:
            schema:
              allOf:
                - $ref: '#/components/schemas/Property'
                - type: object
                  properties:
                    maxCount:
                      description: Denotes how often (maximum) this property can be used in one resource
                      type: number
                      example: 3
                    minCount:
                      description: Denotes how often (minimal) this property must be used in one resource
                      type: number
                      example: 1
                    order:
                      description: Hint for GUI. Tells order of properties for a GUI
                      type: number
                      example: 2
      responses:
        "200":
          description: "OK"
          content:
            application/json:
              schema:
                properties:
                  message:
                    type: string
                    example: "Property in resource {resource} in datamodel {project} successfully created"
        400:
          description: Bad request
          content:
            application/json:
              schema:
                properties:
                  message:
                    type: string
                    example: JSON expected. Instead received {request.content_type}
        403:
          description: "Unauthorized"
          content:
            application/json:
              schema:
                properties:
                  message:
                    type: string
                    example: 'Connection failed: {str(error)}//Actor has no ADMIN_PERMISSION_SETS permission for project oldap:SystemProject'
        "404":
          description: "Not Found"
          content:
            application/json:
              schema:
                properties:
                  message:
                    type: string
                    example: 'Project with IRI/shortname "hyha123" not found.'
        409:
          description: Resource already exists
          content:
            application/json:
              schema:
                properties:
                  message:
                    type: string
                    example: 'The resource class "hyha:Sheep" already exists. It cannot be replaced. Update/delete it.'
        500:
          description: "Internal Server error. Should not be reachable"
          content:
            application/json:
              schema:
                properties:
                  message:
                    type: string
    delete:
      summary: Deletes a property inside a resource in a datamodel
      description:
        Viewfunction that deletes an entire property inside a resource that is located in the projects datamodel
      parameters:
        - name: project
          description: The Name of the project where the datamodel is located
          in: path
          required: true
          schema:
            type: string
        - name: resource
          description: The name (Iri) of the resource where the property should be deleted
          in: path
          required: true
          schema:
            $ref: '#/components/schemas/Iri'
        - name: property
          description: The name (Iri) of the property one wish to delete
          in: path
          required: true
          schema:
            $ref: '#/components/schemas/Iri'
      responses:
        "200":
          description: "OK"
          content:
            application/json:
              schema:
                properties:
                  message:
                    type: string
                    example: "Property in resource {resource} in datamodel {project} successfully deleted"
        403:
          description: "Unauthorized"
          content:
            application/json:
              schema:
                properties:
                  message:
                    type: string
                    example: 'Connection failed: {str(error)}//Actor has no ADMIN_PERMISSION_SETS permission for project oldap:SystemProject'
        "404":
          description: "Not Found"
          content:
            application/json:
              schema:
                properties:
                  message:
                    type: string
                    example: 'Project with IRI/shortname "hyha123" not found.'
        500:
          description: "Internal Server error. Should not be reachable"
          content:
            application/json:
              schema:
                properties:
                  message:
                    type: string
    post:
      summary: Modifies a property inside a resource in a datamodel
      description:
        Viewfunction to modify the fields of a single property inside a resource.A JSON is expected that has the following form.
      parameters:
        - name: project
          description: The Name of the project where the datamodel is located
          in: path
          required: true
          schema:
            type: string
        - name: resource
          description: The name (Iri) of the resource where the property should be added
          in: path
          required: true
          schema:
            $ref: '#/components/schemas/Iri'
        - name: property
          description: The name (Iri) of the property one wish to add
          in: path
          required: true
          schema:
            $ref: '#/components/schemas/Iri'
      requestBody:
        content:
          application/json:
            schema:
              type: object
              minProperties: 1
              properties:
                property:
                  $ref: '#/components/schemas/Property'
                maxCount:
                  description: Denotes how often (maximum) this property can be used in one resource
                  type: number
                  example: 3
                minCount:
                  description: Denotes how often (minimal) this property must be used in one resource
                  type: number
                  example: 1
                order:
                  description: Hint for GUI. Tells order of properties for a GUI
                  type: number
                  example: 2
      responses:
        "200":
          description: "OK"
          content:
            application/json:
              schema:
                properties:
                  message:
                    type: string
                    example: "Data model successfully modified"
        403:
          description: "Unauthorized"
          content:
            application/json:
              schema:
                properties:
                  message:
                    type: string
                    example: 'Connection failed: {str(error)}//Actor has no ADMIN_PERMISSION_SETS permission for project oldap:SystemProject'
        "404":
          description: "Not Found"
          content:
            application/json:
              schema:
                properties:
                  message:
                    type: string
                    example: 'Project with IRI/shortname "hyha123" not found.'
        500:
          description: "Internal Server error. Should not be reachable"
          content:
            application/json:
              schema:
                properties:
                  message:
                    type: string


  /admin/hlist/{project}/{hlistid}:
    put:
      summary:
        Viewfunction to create an empty hierarchical list. A JSON is expected that has the following form.
      description:
        Creates an empty hierarchical list. Later to be filled with nodes.
      parameters:
        - name: project
          description: The Name of the project where the h-list sould be located
          in: path
          required: true
          schema:
            type: string
        - name: hlistid
          description: The id of the hierarchical list
          in: path
          required: true
          schema:
            type: string
      requestBody:
        content:
          application/json:
            schema:
              type: object
              properties:
                prefLabel:
                  $ref: '#/components/schemas/LangString'
                  description: A prefLabel for the h-list.
                definition:
                  $ref: '#/components/schemas/LangString'
                  description: The skos:definition of the h-list that describes the concept of the elements of the h-list.
      responses:
        200:
          description: "OK"
          content:
            application/json:
              schema:
                properties:
                  message:
                    type: string
                    example: "Hierarchical list successfully created"
        400:
          description: Bad request
          content:
            application/json:
              schema:
                properties:
                  message:
                    type: string
                    example: JSON expected. Instead received {request.content_type}
        403:
          description: "Unauthorized"
          content:
            application/json:
              schema:
                properties:
                  message:
                    type: string
                    example: 'Connection failed: {str(error)}//Actor has no ADMIN_PERMISSION_SETS permission for project oldap:SystemProject'
        "404":
          description: "Not Found"
          content:
            application/json:
              schema:
                properties:
                  message:
                    type: string
                    example: 'Project with IRI/shortname "hyha" not found.'
        409:
          description: "Userid or useriri already exists"
          content:
            application/json:
              schema:
                properties:
                  message:
                    type: string
                    example: "A list with a iri 'hyha:testhlist' already exists"
        500:
          description: "Internal Server error. Should not be reachable"

<<<<<<< HEAD
    post:
      summary: Change the metadata of a hierarchical list
      description:
        Viewfunction to modify the metadata of a hierarchical list
      parameters:
        - name: project
          description: The Name of the project where the h-list sould be located
          in: path
          required: true
          schema:
            type: string
        - name: hlistid
          description: The id of the hierarchical list
          in: path
          required: true
          schema:
            type: string
      requestBody:
        content:
          application/json:
            schema:
              type: object
              properties:
                prefLabel:
                  oneOf:
                    - $ref: '#/components/schemas/LangString'
                    - type: object
                      properties:
                        add:
                          $ref: '#/components/schemas/LangString'
                        del:
                          $ref: '#/components/schemas/LangString'
                    - type: "null"
                definition:
                  oneOf:
                    - $ref: '#/components/schemas/LangString'
                    - type: object
                      properties:
                        add:
                          $ref: '#/components/schemas/LangString'
                        del:
                          $ref: '#/components/schemas/LangString'
                    - type: "null"
      responses:
        200:
          description: "OK"
          content:
            application/json:
              schema:
                properties:
                  message:
                    type: string
                    example: "Hierarchical list successfully created"
        400:
          description: Bad request
          content:
            application/json:
              schema:
                properties:
                  message:
                    type: string
                    example: JSON expected. Instead received {request.content_type}
        403:
          description: "Unauthorized"
          content:
            application/json:
              schema:
                properties:
                  message:
                    type: string
                    example: 'Connection failed: {str(error)}//Actor has no ADMIN_PERMISSION_SETS permission for project oldap:SystemProject'
        "404":
          description: "Not Found"
          content:
            application/json:
              schema:
                properties:
                  message:
                    type: string
                    example: 'Project with IRI/shortname "hyha" not found.'
        500:
          description: "Internal Server error. Should not be reachable"

    delete:
      summary: Delete a hierarchical list
      description: |
        Viewfunction to delete an entire hierarchical list including all its nodes. Be careful when using this operation.
      parameters:
        - name: project
          description: The Name of the project where the h-list is located
          in: path
          required: true
          schema:
            type: string
        - name: hlistid
          description: The id of the hierarchical list
          in: path
          required: true
          schema:
            type: string
      responses:
        "200":
          description: "OK"
          content:
            application/json:
              schema:
                properties:
                  message:
                    type: string
                    example: "Hierarchical list successfully deleted"
        400:
          description: Bad request
          content:
            application/json:
              schema:
                properties:
                  message:
                    type: string
                    example: "Invalid request format"
        403:
          description: "Unauthorized"
          content:
            application/json:
              schema:
                properties:
                  message:
                    type: string
                    example: 'Connection failed: {str(error)}//Actor has no required permissions'
        404:
          description: "Not Found"
          content:
            application/json:
              schema:
                properties:
                  message:
                    type: string
                    example: 'Hierarchical list not found'
        409:
          description: "Conflict"
          content:
            application/json:
              schema:
                properties:
                  message:
                    type: string
                    example: 'Cannot delete list that is still in use'
        500:
          description: "Internal Server error. Should not be reachable"
          content:
            application/json:
              schema:
                properties:
                  message:
                    type: string


=======
>>>>>>> b028932f
    get:
      summary: Read a hierarchical list.
      description:
        Viewfunction to get the information about a hierarchical of a project. A (hierarchical) ordered List of all the nodes will be delivered.
      parameters:
        - name: project
          description: The Name of the project where the datamodel is located
          in: path
          required: true
          schema:
            type: string
        - name: hlistid
          description: The id of the hierarchical list
          in: path
          required: true
          schema:
            type: string
      responses:
        '200':
          description: Successful response with the hierarchical list. This call loads the complete list!
          content:
            application/json:
              schema:
                oneOf:
                  - type: object
                  - type: array
                  - type: string
                  - type: number
                  - type: boolean
                  - type: null
              example:
                - contributor: https://orcid.org/0000-0003-1681-4036
                  created: '2025-04-25T17:39:56.637331+02:00'
                  creator: https://orcid.org/0000-0003-1681-4036
                  definition:
                    - testrootnodedefinition@en
                  modified: '2025-04-25T17:39:56.637331+02:00'
                  oldapListNodeId: nodeA
                  prefLabel:
                    - testrootnodelabel@en
                - contributor: https://orcid.org/0000-0003-1681-4036
                  created: '2025-04-25T17:39:57.974365+02:00'
                  creator: https://orcid.org/0000-0003-1681-4036
                  definition:
                    - testrootnodedefinition@en
                  modified: '2025-04-25T17:39:57.974365+02:00'
                  nodes:
                    - contributor: https://orcid.org/0000-0003-1681-4036
                      created: '2025-04-25T17:39:58.331659+02:00'
                      creator: https://orcid.org/0000-0003-1681-4036
                      definition:
                        - testrootnodedefinition@en
                      modified: '2025-04-25T17:39:58.331659+02:00'
                      oldapListNodeId: nodeBA
                      prefLabel:
                        - testrootnodelabel@en
                  oldapListNodeId: nodeB
                  prefLabel:
                    - testrootnodelabel@en

        403:
          description: "Unauthorized"
          content:
            application/json:
              schema:
                properties:
                  message:
                    type: string
                    example: 'Connection failed: {str(error)}//Actor has no ADMIN_PERMISSION_SETS permission for project oldap:SystemProject'
        404:
          description: "Not Found"
          content:
            application/json:
              schema:
                properties:
                  message:
                    type: string
                    example: 'Project with IRI/shortname "hyha" not found.'
        500:
          description: "Internal Server error. Should not be reachable"

    delete:
      summary: Delete an existing hierarchical list
      description: |
        Delete an existing hierarchical list. None of the nodes must be used in order to allow deletion
      parameters:
        - name: project
          description: The Name of the project where the datamodel is located
          in: path
          required: true
          schema:
            type: string
        - name: hlistid
          description: The id of the hierarchical list
          in: path
          required: true
          schema:
            type: string
      responses:
        403:
          description: "Unauthorized"
          content:
            application/json:
              schema:
                properties:
                  message:
                    type: string
                    example: 'Connection failed: {str(error)}//Actor has no ADMIN_LISTS permission for project oldap:SystemProject'
        404:
          description: "Not Found"
          content:
            application/json:
              schema:
                properties:
                  message:
                    type: string
                    example: 'Hierarchical list with ID "mylist" not found.'
        409:
          description: "Conflict"
          content:
            application/json:
              schema:
                properties:
                  message:
                    type: string
                    example: 'Nodes of the hierarchical list are in use.'
        500:
          description: "Internal Server error. Should not be reachable"



  /admin/hlist/{project}/{hlistid}/{nodeid}:
    get:
      summary: Get the information of the given hlist node
      description: |
        Viewfunction to retrieve all information of the given node
      parameter:
        - name: project
          description: The name of the project where the datamodel is located
          in: path
          required: true
          schema:
            type: string
        - name: hlistid
          description: The id of the hierarchical list
          in: path
          required: true
          schema:
            type: string
        - name: nodeid
          description: The id of the node that will be added
          in: path
          required: true
          schema:
            type: string
      responses:
        "200":
          description: "OK"
          content:
            application/json:
              schema:
                properties:
                  nodeid:
                    type: string
                  creator:
                    type: string
                  created:
                    type: string
                    format: date-time
                  contributor:
                    type: string
                  modified:
                    type: string
                    format: date-time
                  prefLabel:
                    $ref: '#/components/schemas/LangString'
                  description:
                    $ref: '#/components/schemas/LangString'
        404:
          description: "Not Found"
          content:
            application/json:
              schema:
                properties:
                  message:
                    type: string
                    example: 'Node with id "nodeXX" not found.'
        403:
          description: "Invalid data"
          content:
            application/json:
              schema:
                properties:
                  message:
                    type: string
                    example: 'Some invalid data transmitted'

    put:
      summary: Adds a new node to an existing hlist
      description: |
        Viewfunction to add a new node to an existing hierarchical list. A JSON is expected that has the following form.
        Note: if the position is "root", then "refnode" must be omitted.
        
        Example JSON:
        {
          "prefLabel": ["testrootnodelabel@en"],
          "definition": ["testrootnodedefinition@en"],
          "position": "leftOf",
          "refnode": "nodeA"
        }
      parameters:
        - name: project
          description: The name of the project where the datamodel is located
          in: path
          required: true
          schema:
            type: string
        - name: hlistid
          description: The id of the hierarchical list
          in: path
          required: true
          schema:
            type: string
        - name: nodeid
          description: The id of the node that will be added
          in: path
          required: true
          schema:
            type: string
      requestBody:
        required: true
        content:
          application/json:
            schema:
              oneOf:
                - type: object
                  required:
                    - prefLabel
                    - position
                    - refnode
                  properties:
                    prefLabel:
                      $ref: '#/components/schemas/LangString'
                      description: A label for the h-list.
                    definition:
                      $ref: '#/components/schemas/LangString'
                      description: The skos:definition of the node that describes the concept of the node-element.
                    position:
                      description: The position relative to another node.
                      type: string
                      enum:
                        - belowOf
                        - leftOf
                        - rightOf
                      example: leftOf
                    refnode:
                      description: The nodeid of the target node
                      type: string
                      example: "nodeA"
                - type: object
                  required:
                    - prefLabel
                    - position
                  properties:
                    prefLabel:
                      $ref: '#/components/schemas/LangString'
                      description: A label for the h-list.
                    definition:
                      $ref: '#/components/schemas/LangString'
                      description: The skos:definition of the node that describes the concept of the node-element.
                    position:
                      description: The node is inserted as a new root node.
                      type: string
                      enum:
                        - root
                      example: root
            example:
              prefLabel:
                - "testrootnodelabel@en"
              definition:
                - "testrootnodedefinition@en"
              position: "leftOf"
              refnode: "nodeA"
      responses:
        200:
          description: "OK"
          content:
            application/json:
              schema:
                properties:
                  message:
                    type: string
                    example: "Node successfully created"
        400:
          description: Bad request
          content:
            application/json:
              schema:
                properties:
                  message:
                    type: string
                    example: JSON expected. Instead received {request.content_type}
        403:
          description: "Unauthorized"
          content:
            application/json:
              schema:
                properties:
                  message:
                    type: string
                    example: 'Connection failed: {str(error)}//Actor has no ADMIN_PERMISSION_SETS permission for project oldap:SystemProject'
        "404":
          description: "Not Found"
          content:
            application/json:
              schema:
                properties:
                  message:
                    type: string
                    example: 'Project with IRI/shortname "hyha123" not found.'
        409:
          description: Resource already exists
          content:
            application/json:
              schema:
                properties:
                  message:
                    type: string
                    example: 'A root node for "hyha:testhlist" already exists'
        500:
          description: "Internal Server error. Should not be reachable"
          content:
            application/json:
              schema:
                properties:
                  message:
                    type: string
    delete:
      summary: Deletes a node inside a hierarchical list
      description: |
        Viewfunction that deletes a node from the hierarchical list
      parameters:
        - name: project
          description: The name of the project where the datamodel is located
          in: path
          required: true
          schema:
            type: string
        - name: hlistid
          description: The id of the hierarchical list
          in: path
          required: true
          schema:
            type: string
        - name: nodeid
          description: The id of the node that should be deleted
          in: path
          required: true
          schema:
            type: string
        - name: recursive
          in: query
          required: false
          description: >
            If set, delete the node and its children. Interprets any of
            ["1", "true", "yes", "on"] as true (case-insensitive).
          schema:
            type: string
            enum: ["1", "true", "yes", "on", "0", "false", "no", "off"]
      responses:
        "200":
          description: "OK"
          content:
            application/json:
              schema:
                properties:
                  message:
                    type: string
                    example: "Node successfully deleted"
        400:
          description: Bad request
          content:
            application/json:
              schema:
                properties:
                  message:
                    type: string
                    example: JSON expected. Instead received {request.content_type}
        403:
          description: "Unauthorized"
          content:
            application/json:
              schema:
                properties:
                  message:
                    type: string
                    example: 'Connection failed: {str(error)}//Actor has no ADMIN_PERMISSION_SETS permission for project oldap:SystemProject'
        "404":
          description: "Not Found"
          content:
            application/json:
              schema:
                properties:
                  message:
                    type: string
                    example: 'Project with IRI/shortname "hyha123" not found.'
        409:
          description: Resource already exists
          content:
            application/json:
              schema:
                properties:
                  message:
                    type: string
                    example: 'Cannot delete node with skos:broaderTransitive pointing to it!'
        500:
          description: "Internal Server error. Should not be reachable"
          content:
            application/json:
              schema:
                properties:
                  message:
                    type: string

    post:
      summary: Modify a node inside a hierarchical list
      description: |
        Viewfunction to modify the parameters of a node
      parameters:
        - name: project
          description: The name of the project where the datamodel is located
          in: path
          required: true
          schema:
            type: string
        - name: hlistid
          description: The id of the hierarchical list
          in: path
          required: true
          schema:
            type: string
        - name: nodeid
          description: The id of the node that should be deleted
          in: path
          required: true
          schema:
            type: string
      requestBody:
        required: true
        content:
          application/json:
            schema:
              properties:
                prefLabel:
                  oneOf:
                    - $ref: '#/components/schemas/LangString'
                    - type: object
                      properties:
                        add:
                          $ref: '#/components/schemas/LangString'
                        del:
                          $ref: '#/components/schemas/LangString'
                    - type: "null"
                definition:
                  oneOf:
                    - $ref: '#/components/schemas/LangString'
                    - type: object
                      properties:
                        add:
                          $ref: '#/components/schemas/LangString'
                        del:
                          $ref: '#/components/schemas/LangString'
                    - type: "null"
      responses:
        "200":
          description: "OK"
          content:
            application/json:
              schema:
                properties:
                  message:
                    type: string
                    example: "Node successfully modified"
        400:
          description: Bad request
          content:
            application/json:
              schema:
                properties:
                  message:
                    type: string
                    example: JSON expected. Instead received {request.content_type}
        403:
          description: "Unauthorized"
          content:
            application/json:
              schema:
                properties:
                  message:
                    type: string
                    example: 'Connection failed: {str(error)}//Actor has no ADMIN_PERMISSION_SETS permission for project oldap:SystemProject'
        404:
          description: "Not Found"
          content:
            application/json:
              schema:
                properties:
                  message:
                    type: string
                    example: 'Project with IRI/shortname "hyha123" not found.'
        500:
          description: "Internal Server error. Should not be reachable"
          content:
            application/json:
              schema:
                properties:
                  message:
                    type: string

  /admin/hlist/{project}/{hlistid}/{nodeid}/move:
    post:
      summary: Moves a node inside a hierarchical list
      description: |
        Viewfunction that moves a node inside the hierarchical list from one place to another.
        When there are any number of nodes below the node one wish to move, they get moved automatically alongside the other node.
      parameters:
        - name: project
          description: The name of the project where the datamodel is located
          in: path
          required: true
          schema:
            type: string
        - name: hlistid
          description: The id of the hierarchical list
          in: path
          required: true
          schema:
            type: string
        - name: nodeid
          description: The id of the node that should be deleted
          in: path
          required: true
          schema:
            type: string
      requestBody:
        required: true
        content:
          application/json:
            schema:
              oneOf:
                - type: object
                  required:
                    - leftOf
                  properties:
                    leftOf:
                      type: string
                      description: The id of the target node to the left of which the node will be moved
                - type: object
                  required:
                    - rightOf
                  properties:
                    rightOf:
                      type: string
                      description: The id of the target node to the right of which the node will be moved
                - type: object
                  required:
                    - belowOf
                  properties:
                    belowOf:
                      type: string
                      description: The id of the target node below which the node will be moved
      responses:
        "200":
          description: "OK"
          content:
            application/json:
              schema:
                properties:
                  message:
                    type: string
                    example: "Node successfully moved"
        400:
          description: Bad request
          content:
            application/json:
              schema:
                properties:
                  message:
                    type: string
                    example: JSON expected. Instead received {request.content_type}
        403:
          description: "Unauthorized"
          content:
            application/json:
              schema:
                properties:
                  message:
                    type: string
                    example: 'Connection failed: {str(error)}//Actor has no ADMIN_PERMISSION_SETS permission for project oldap:SystemProject'
        "404":
          description: "Not Found"
          content:
            application/json:
              schema:
                properties:
                  message:
                    type: string
                    example: 'Project with IRI/shortname "hyha123" not found.'
        409:
          description: Resource already exists
          content:
            application/json:
              schema:
                properties:
                  message:
                    type: string
                    example: 'Cannot move node to target node that is part of the tree to be moved!'
        500:
          description: "Internal Server error. Should not be reachable"
          content:
            application/json:
              schema:
                properties:
                  message:
                    type: string

  /admin/hlist/search:
    get:
      summary: "Searches for given user"
      description: "Search for a given user"
      security:
        - AccessToken: [ ]
      parameters:
        - in: query
          name: project
          schema:
            type: string
          description: "Project shortname or IRI"
          required: false
        - in: query
          name: hlist
          schema:
            type: string
          description: "ID of hlist"
          required: false
        - in: query
          name: prefLabel
          schema:
            type: string
          description: "SKOS preferred label (may be LangString, e.g. mylabel@en)"
          required: false
        - in: query
          name: definition
          schema:
            type: string
          description: "SKOS definition (may be Langstring, e.g. mydesc@en"
          required: false
        - in: query
          name: exactMatch
          schema:
            type: boolean
          description: "If true, an exact match is required"
          required: false
      responses:
        "200":
          description: "OK"
          content:
            application/json:
              schema:
                type: array
                items:
                  type: string
                  example: ['https://orcid.org/0000-0003-1681-4036', 'https://orcid.org/0000-0003-1485-4923', 'https://orcid.org/0000-0001-9277-3921']
        400:
          description: "Several Errors that involve bad requests"
          content:
            application/json:
              schema:
                properties:
                  message:
                    type: string
                    example: "Expected JSON, received something else//Either label or comment needs to be provided"
        403:
          description: "Unauthorized"
          content:
            application/json:
              schema:
                properties:
                  message:
                    type: string
                    example: "Connection failed: {OldapError}"

  /admin/hlist/get:
    get:
      summary: "Get hlist by iri"
      description: "Get all hlist data from the hlist iri"
      security:
        - AccessToken: [ ]
      parameters:
        - in: query
          name: iri
          schema:
            type: string
          description: Iri of hlist
          required:
      responses:
        200:
          description: "OK"
          content:
            application/json:
              schema:
                properties:
                  hlistIri:
                    type: string
                    description: An Iri or a QName identifying the hlist
                  creator:
                    type: string
                    description: An Iri or QName describing the user
                  created:
                    type: string
                    format: date
                    description: Creation date of this project
                  contributor:
                    type: string
                    description: An Iri or QName describing the user
                  modified:
                    type: string
                    format: date
                    description: Last modification date of project
                  hlistId:
                    type: string
                    description: The hlist ID as sting
                  prefLabel:
                    $ref: '#/components/schemas/LangString'
                  definition:
                    $ref: '#/components/schemas/LangString'
                  nodeNamespaceIri:
                    type: string
                  nodeClassIri:
                    type: string
        400:
          description: "Unspecified error"
          content:
            application/json:
              schema:
                properties:
                  message:
                    type: string
                    example: "Connection failed: {OldapError}"
        403:
          description: "Unauthorized"
          content:
            application/json:
              schema:
                properties:
                  message:
                    type: string
                    example: "Connection failed: {OldapError}"
        404:
          description: "Not Found"
          content:
            application/json:
              schema:
                properties:
                  message:
                    type: string
                    example: 'Hlist with IRI "hlistdoesnotexist" not found.'


components:
  schemas:
    user_get_body_200:
      type: object
      properties:
        userIri:
          type: string
        userId:
          type: string
        family_name:
          type: string
        given_name:
          type: string
        in_projects:
          type: array
          items:
            type: object
            properties:
              project:
                type: string
              permissions:
                type: array
                items:
                  type: string
        has_permissions:
          type: array
          items:
            type: string
    user_get_body_401:
      type: object
      properties:
        message:
          type: string
          example: "Connection failed: {OldapError}"
    admin_project_body:
      type: object
      properties:
        projectIri:
          type: string
        projectShortName:
          type: string
        label:
          type: string
        comment:
          type: string
        namespaceIri:
          type: string
        projectStart:
          type: string
        projectEnd:
          type: string
    project_response_200:
      type: object
      properties:
        message:
          type: string

    admin_auth_body:
      type: object
      properties:
        password:
          type: string
      required:
        - password
    auth_response_200:
      type: object
      properties:
        token:
          type: string
    auth_response_400:
      description: if no JSON is sent
      type: object
      properties:
        message:
          type: string
          example: "Invalid content type, JSON required"
    auth_response_401:
      description: "If connection to server fails due to incorrect token"
      type: object
      properties:
        message:
          type: string
          example: "{OldapError}"
    auth_response_404:
      description: if user not found
      type: object
      properties:
        message:
          type: string
          example: "User {userId} not found"
    new_user:
      type: object
      properties:
        givenName:
          type: string
        familyName:
          type: string
        password:
          type: string
          minLength: 8
        isActive:
          type: boolean
        userIri:
          type: string
        inProjects:
          description: "The project field is the QName of the project,
          the permissions is a sets of admin permissions."
          type: array
          items:
            type: object
            properties:
              project:
                type: string
              permissions:
                type: array
                items:
                  type: string
                  enum:
                    - ADMIN_OLDAP
                    - ADMIN_USERS
                    - ADMIN_PERMISSION_SETS
                    - ADMIN_RESOURCES
                    - ADMIN_MODEL
                    - ADMIN_CREATE

        hasPermissions:
          description: "Lust be a list of QNames of the permission sets."
          type: array
          items:
            type: string
      required:
        - givenName
        - familyName
        - password

    mod_user:
      type: object
      properties:
        givenName:
          type: string
        familyName:
          type: string
        password:
          type: string
        inProjects:
          type: array
          items:
            type: object
            properties:
              project:
                type: string
              permissions:
                type: array
                items:
                  type: string
        hasPermissions:
          type: array
          items:
            type: string

    LangString:
      oneOf:
        - type: array
          description: List of strings, each with an optional language tag (e.g., ["Lastname@en", "Nachname@de"])
          items:
            type: string
          example: ["Eine Buchseite@de", "A page of a book@en"]
        - type: string
          description: Single string with optional language tag (e.g., "Lastname@en").
          example: "A page of a book@en"

    Iri:
      type: string
      pattern: "^[a-zA-Z0-9_-]+:[a-zA-Z0-9_-]+$"
      description: "IRI in the format 'project:object', where 'project' is the project name and 'object' is the object name."
      example: "myproj:pageOf"

    Property:
      properties:
        subPropertyOf:
          $ref: '#/components/schemas/Iri'
          description: Iri() of the the Superclass, e.g. "myproj:partOf" ; partOf would be generic case of pageOf
          example: "hyha:testProp"
        class:
          $ref: '#/components/schemas/Iri'
          description: An Iri() that describes the class of the instance on which this property must point e.g. "myproj:Book" means that the property points on book.
          example: "xml:Date"
        datatype:
          type: string
          description: xsd_datatype if the property is represented via a literal
          example: "rdf:langString"
        name:
          $ref: '#/components/schemas/LangString'
          description: Human readable Name.
        description:
          $ref: '#/components/schemas/LangString'
          description: A description of the property.
        languageIn:
          type: array
          description: The languages that are allowed in the property
          example: [ "en", "fr", "it", "de" ]
          items:
            type: string
        uniqueLand:
          type: boolean
          description: Describes if each language must be present only once. This field is only applicable if the property is of datatype langstring.
          example: True
        inSet:
          type: array
          example: [ "Renault", "Opel", "BMW", "Mercedes" ]
          items:
            type: string
        minLength:
          description: Only applicable in xsd:string and rdf:langString. Denotes the minimal length of the string.
          oneOf:
            - type: integer
              example: 1
            - type: number
              format: float
              example: 1.1
        maxLength:
          description: Only applicable in xsd:string and rdf:langString. Denotes the maximal length of the string.
          oneOf:
            - type: integer
              example: 1
            - type: number
              format: float
              example: 1.1
        pattern:
          description: Tells if the string must follow a certain regex pattern. Only applicable in xsd:string and rdf:langString.
          type: string
          example: r"^[a-zA-Z0-9._-]+@[a-zA-Z0-9-]+(\.[a-zA-Z0-9-]+)*\.[a-zA-Z]{2,}$"
        minExclusive:
          description: Minimal value (exclusive the value itself) for a numerical datatype of the property like xsd:date/xsd:int/xsd:float...
          oneOf:
            - type: number
              format: float
              example: 5.5
            - type: integer
              example: 5
        minInclusive:
          description: Minimal value (inclusive the value itself) for a numerical datatype of the property like xsd:date/xsd:int/xsd:float...
          oneOf:
            - type: number
              format: float
              example: 5.5
            - type: integer
              example: 5
        maxExclusive:
          description: Maximal value (exclusive the value itself) for a numerical datatype of the property like xsd:date/xsd:int/xsd:float...
          oneOf:
            - type: number
              format: float
              example: 5.5
            - type: integer
              example: 5
        maxInclusive:
          description: Maximal value (inclusive the value itself) for a numerical datatype of the property like xsd:date/xsd:int/xsd:float...
          oneOf:
            - type: number
              format: float
              example: 5.5
            - type: integer
              example: 5
        lessThan:
          description: The given numerical value must be smaller than the value of the given reverenced IRI property e.g. Iri("myproj:deathDate")
          $ref: '#/components/schemas/Iri'
        lessThanOrEquals:
          description: The given numerical value must be smaller or equal compared to the value of the given reverenced IRI property e.g. Iri("myproj:deathDate")
          $ref: '#/components/schemas/Iri'

    Resource:
      type: object
      properties:
        label:
          $ref: '#/components/schemas/LangString'
          description: A label for the resource.
        comment:
          $ref: '#/components/schemas/LangString'
          description: A comment for the resource.
        closed:
          description: The standard closed constraint of RDF. See https://www.w3.org/TR/shacl/#ClosedConstraintComponent
          type: boolean
          example: True
        hasProperty:
          type: array
          items:
            type: object
            properties:
              property:
                oneOf:
                  - allOf:
                      - type: object
                        properties:
                          iri:
                            $ref: '#/components/schemas/Iri'
                            description: The Iri of the property inside the resource.
                            example: "hyha:testProp"
                      - $ref: '#/components/schemas/Property'
                  - $ref: '#/components/schemas/Iri'
                    description: The Iri that references an already existing standalone property
              maxCount:
                description: Denotes how often (maximum) this property can be used in one resource
                type: number
                example: 3
              minCount:
                description: Denotes how often (minimal) this property must be used in one resource
                type: number
                example: 1
              order:
                description: Hint for GUI. Tells order of properties for a GUI
                type: number
                example: 2

  securitySchemes:
    AccessToken:
      type: http
      scheme: bearer
      bearerFormat: JWT
<|MERGE_RESOLUTION|>--- conflicted
+++ resolved
@@ -2437,7 +2437,6 @@
         500:
           description: "Internal Server error. Should not be reachable"
 
-<<<<<<< HEAD
     post:
       summary: Change the metadata of a hierarchical list
       description:
@@ -2594,8 +2593,6 @@
                     type: string
 
 
-=======
->>>>>>> b028932f
     get:
       summary: Read a hierarchical list.
       description:
